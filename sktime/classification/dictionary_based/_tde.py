# -*- coding: utf-8 -*-
""" TDE classifiers
dictionary based TDE classifiers based on SFA transform. Contains a single
IndividualTDE and TDE.
"""

__author__ = "Matthew Middlehurst"
__all__ = ["TemporalDictionaryEnsemble", "IndividualTDE", "histogram_intersection"]

import math
import time

import numpy as np
from sklearn.gaussian_process import GaussianProcessRegressor
from sklearn.utils import check_random_state
from sklearn.utils.multiclass import class_distribution

from sktime.classification.base import BaseClassifier
from sktime.transformers.panel.dictionary_based import SFA
from sktime.utils.validation.panel import check_X
from sktime.utils.validation.panel import check_X_y


class TemporalDictionaryEnsemble(BaseClassifier):
    """Temporal Dictionary Ensemble (TDE)

    todo: add bibtex when published

    Overview: Input n series length m
    TDE searches k parameter values selected using a Gaussian processes
    regressor, evaluating each with a LOOCV. It then retains s
    ensemble members.
    There are six primary parameters for individual classifiers:
            alpha: alphabet size
            w: window length
            l: word length
            p: normalise/no normalise
            h: levels
            b: MCB/IGB
    for any combination, an individual TDE classifier slides a window of
    length w along the series. The w length window is shortened to
    an l length word through taking a Fourier transform and keeping the
    first l/2 complex coefficients. These l
    coefficients are then discretised into alpha possible values, to form a
    word length l using breakpoints found using b. A histogram of words for
    each series is formed and stored, using a spatial pyramid of h levels.
    fit involves finding n histograms.

    predict uses 1 nearest neighbour with a the histogram intersection
    distance function.

    For the original Java version, see
    https://github.com/uea-machine-learning/tsml/blob/master/src/main/java
    /tsml/classifiers/dictionary_based/TDE.java


    Parameters
    ----------
    n_parameter_samples     : int, if search is randomised, number of
    parameter combos to try (default=250)
    max_ensemble_size       : int or None, retain a maximum number of
    classifiers, even if within threshold, optional (default = 100)
    time_limit              : time contract to limit build time in minutes
    (default=0, no limit)
    max_win_len_prop        : maximum window length as a proportion of
    series length (default =1)
    min_window              : minimum window size, (default=10)
    random_state            : int or None, seed for random, integer,
    optional (default to no seed)

    Attributes
    ----------
    n_classes               : extracted from the data
    n_instances             : extracted from the data
    n_estimators           : The final number of classifiers used (
    <=max_ensemble_size)
    series_length           : length of all series (assumed equal)
    classifiers             : array of DecisionTree classifiers
    weights                 : weight of each classifier in the ensemble
    prev_parameters_x       : parameter value of previous classifiers for GP
    prev_parameters_y       : accuracy of previous classifiers for GP

    """

<<<<<<< HEAD
    def __init__(self,
                 n_parameter_samples=250,
                 max_ensemble_size=50,
                 time_limit=0.0,
                 max_win_len_prop=1,
                 min_window=10,
                 randomly_selected_params=50,
                 random_state=None
                 ):
=======
    def __init__(
        self,
        n_parameter_samples=250,
        max_ensemble_size=100,
        time_limit=0.0,
        max_win_len_prop=1,
        min_window=10,
        randomly_selected_params=50,
        random_state=None,
    ):
>>>>>>> 8adf1eba
        self.n_parameter_samples = n_parameter_samples
        self.max_ensemble_size = max_ensemble_size
        self.max_win_len_prop = max_win_len_prop
        self.time_limit = time_limit
        self.randomly_selected_params = randomly_selected_params
        self.random_state = random_state

        self.classifiers = []
        self.weights = []
        self.weight_sum = 0
        self.n_classes = 0
        self.classes_ = []
        self.class_dictionary = {}
        self.n_estimators = 0
        self.series_length = 0
        self.n_instances = 0
        self.prev_parameters_x = []
        self.prev_parameters_y = []

        self.word_lengths = [16, 14, 12, 10, 8]
        self.norm_options = [True, False]
        self.min_window = min_window
        self.levels = [1, 2, 3]
        self.igb_options = [True, False]
        self.alphabet_size = 4
        super(TemporalDictionaryEnsemble, self).__init__()

    def fit(self, X, y):
        """Build an ensemble of individual TDE classifiers from the training
        set (X,y), through randomising over the parameter space to a set
        number of times then selecting new parameters using Gaussian
        processes

        Parameters
        ----------
        X : nested pandas DataFrame of shape [n_instances, 1]
            Nested dataframe with univariate time-series in cells.
        y : array-like, shape = [n_instances] The class labels.

        Returns
        -------
        self : object
        """
        X, y = check_X_y(X, y, enforce_univariate=True, coerce_to_numpy=True)

        self.time_limit = self.time_limit * 60
        self.n_instances, self.series_length = X.shape[0], X.shape[-1]
        self.n_classes = np.unique(y).shape[0]
        self.classes_ = class_distribution(np.asarray(y).reshape(-1, 1))[0][0]
        for index, classVal in enumerate(self.classes_):
            self.class_dictionary[classVal] = index

        self.classifiers = []
        self.weights = []
        self.prev_parameters_x = []
        self.prev_parameters_y = []

        # Window length parameter space dependent on series length
        max_window_searches = self.series_length / 4
        max_window = int(self.series_length * self.max_win_len_prop)
        win_inc = int((max_window - self.min_window) / max_window_searches)
        if win_inc < 1:
            win_inc = 1

        possible_parameters = self._unique_parameters(max_window, win_inc)
        num_classifiers = 0
        start_time = time.time()
        train_time = 0
        subsample_size = int(self.n_instances * 0.7)
        lowest_acc = 1
        lowest_acc_idx = 0

        if self.time_limit > 0:
            self.n_parameter_samples = 0

        rng = check_random_state(self.random_state)

        while (
            train_time < self.time_limit or num_classifiers < self.n_parameter_samples
        ) and len(possible_parameters) > 0:
            if num_classifiers < self.randomly_selected_params:
                parameters = possible_parameters.pop(
                    rng.randint(0, len(possible_parameters))
                )
            else:
                gp = GaussianProcessRegressor(random_state=self.random_state)
                gp.fit(self.prev_parameters_x, self.prev_parameters_y)
                preds = gp.predict(possible_parameters)
                parameters = possible_parameters.pop(
                    rng.choice(np.flatnonzero(preds == preds.max()))
                )

            subsample = rng.choice(self.n_instances, size=subsample_size, replace=False)
            X_subsample = X[subsample]
            y_subsample = y[subsample]

            tde = IndividualTDE(
                *parameters,
                alphabet_size=self.alphabet_size,
                random_state=self.random_state
            )
            tde.fit(X_subsample, y_subsample)

            tde.accuracy = self._individual_train_acc(
                tde, y_subsample, subsample_size, lowest_acc
            )
            weight = math.pow(tde.accuracy, 4)

            if num_classifiers < self.max_ensemble_size:
                if tde.accuracy < lowest_acc:
                    lowest_acc = tde.accuracy
                    lowest_acc_idx = num_classifiers
                self.weights.append(weight)
                self.classifiers.append(tde)
            elif tde.accuracy > lowest_acc:
                self.weights[lowest_acc_idx] = weight
                self.classifiers[lowest_acc_idx] = tde
                lowest_acc, lowest_acc_idx = self._worst_ensemble_acc()

            self.prev_parameters_x.append(parameters)
            self.prev_parameters_y.append(tde.accuracy)

            num_classifiers += 1
            train_time = time.time() - start_time

        self.n_estimators = len(self.classifiers)
        self.weight_sum = np.sum(self.weights)

        self._is_fitted = True
        return self

    def predict(self, X):
        rng = check_random_state(self.random_state)
        return np.array(
            [
                self.classes_[int(rng.choice(np.flatnonzero(prob == prob.max())))]
                for prob in self.predict_proba(X)
            ]
        )

    def predict_proba(self, X):
        self.check_is_fitted()
        X = check_X(X, enforce_univariate=True, coerce_to_numpy=True)

        sums = np.zeros((X.shape[0], self.n_classes))

        for n, clf in enumerate(self.classifiers):
            preds = clf.predict(X)
            for i in range(0, X.shape[0]):
                sums[i, self.class_dictionary[preds[i]]] += self.weights[n]

        dists = sums / (np.ones(self.n_classes) * self.weight_sum)

        return dists

    def _worst_ensemble_acc(self):
        min_acc = 1.0
<<<<<<< HEAD
        min_acc_idx = -1
=======
        min_acc_idx = 0
>>>>>>> 8adf1eba

        for c, classifier in enumerate(self.classifiers):
            if classifier.accuracy < min_acc:
                min_acc = classifier.accuracy
                min_acc_idx = c

        return min_acc, min_acc_idx

    def _get_train_probs(self, X):
        num_inst = X.shape[0]
        results = np.zeros((num_inst, self.n_classes))
        divisor = np.ones(self.n_classes) * np.sum(self.weights)
        for i in range(num_inst):
            sums = np.zeros(self.n_classes)

            for n, clf in enumerate(self.classifiers):
                sums[
                    self.class_dictionary.get(clf._train_predict(i), -1)
                ] += self.weights[n]

            dists = sums / divisor
            for n in range(self.n_classes):
                results[i][n] = dists[n]

        return results

    def _unique_parameters(self, max_window, win_inc):
        possible_parameters = [
            [win_size, word_len, normalise, levels, igb]
            for n, normalise in enumerate(self.norm_options)
            for win_size in range(self.min_window, max_window + 1, win_inc)
            for w, word_len in enumerate(self.word_lengths)
            for le, levels in enumerate(self.levels)
            for i, igb in enumerate(self.igb_options)
        ]

        return possible_parameters

    def _individual_train_acc(self, tde, y, train_size, lowest_acc):
        correct = 0
        required_correct = int(lowest_acc * train_size)

        for i in range(train_size):
            if correct + train_size - i < required_correct:
                return -1

            c = tde._train_predict(i)

            if c == y[i]:
                correct += 1

        return correct / train_size


class IndividualTDE(BaseClassifier):
    """Single TDE classifier, based off the Bag of SFA Symbols (BOSS) model"""

    def __init__(
        self,
        window_size=10,
        word_length=8,
        norm=False,
        levels=1,
        igb=False,
        alphabet_size=4,
        random_state=None,
    ):
        self.window_size = window_size
        self.word_length = word_length
        self.norm = norm
        self.levels = levels
        self.igb = igb
        self.alphabet_size = alphabet_size

        self.random_state = random_state

        binning_method = "information-gain" if igb else "equi-depth"

        self.transformer = SFA(
            word_length=word_length,
            alphabet_size=alphabet_size,
            window_size=window_size,
            norm=norm,
            levels=levels,
            binning_method=binning_method,
            bigrams=True,
            remove_repeat_words=True,
            save_words=False,
        )
        self.transformed_data = []
        self.accuracy = 0

        self.class_vals = []
        self.num_classes = 0
        self.classes_ = []
        self.class_dictionary = {}
        super(IndividualTDE, self).__init__()

    def fit(self, X, y):
        X, y = check_X_y(X, y, enforce_univariate=True, coerce_to_numpy=True)

        sfa = self.transformer.fit_transform(X, y)
        self.transformed_data = sfa[0]  # .iloc[:, 0]

        self.class_vals = y
        self.num_classes = np.unique(y).shape[0]
        self.classes_ = class_distribution(np.asarray(y).reshape(-1, 1))[0][0]
        for index, classVal in enumerate(self.classes_):
            self.class_dictionary[classVal] = index

        self._is_fitted = True
        return self

    def predict(self, X):
        self.check_is_fitted()
        X = check_X(X, enforce_univariate=True, coerce_to_numpy=True)

        rng = check_random_state(self.random_state)

        classes = []
        test_bags = self.transformer.transform(X)
        test_bags = test_bags[0]  # .iloc[:, 0]

        for test_bag in test_bags:
            best_sim = -1
            nn = None

            for n, bag in enumerate(self.transformed_data):
                sim = histogram_intersection(test_bag, bag)

                if sim > best_sim or (sim == best_sim and rng.random() < 0.5):
                    best_sim = sim
                    nn = self.class_vals[n]

            classes.append(nn)

        return np.array(classes)

    def predict_proba(self, X):
        preds = self.predict(X)
        dists = np.zeros((X.shape[0], self.num_classes))

        for i in range(0, X.shape[0]):
            dists[i, self.class_dictionary.get(preds[i])] += 1

        return dists

    def _train_predict(self, train_num):
        test_bag = self.transformed_data[train_num]
        best_sim = -1
        nn = None

        for n, bag in enumerate(self.transformed_data):
            if n == train_num:
                continue

            sim = histogram_intersection(test_bag, bag)

            if sim > best_sim:
                best_sim = sim
                nn = self.class_vals[n]

        return nn


def histogram_intersection(first, second):
    sim = 0

    if isinstance(first, dict):
        for word, val_a in first.items():
            val_b = second.get(word, 0)
            sim += min(val_a, val_b)
    else:
        sim = np.sum(
            [
                0 if first[n] == 0 else np.min(first[n], second[n])
                for n in range(len(first))
            ]
        )

    return sim<|MERGE_RESOLUTION|>--- conflicted
+++ resolved
@@ -82,28 +82,16 @@
 
     """
 
-<<<<<<< HEAD
-    def __init__(self,
-                 n_parameter_samples=250,
-                 max_ensemble_size=50,
-                 time_limit=0.0,
-                 max_win_len_prop=1,
-                 min_window=10,
-                 randomly_selected_params=50,
-                 random_state=None
-                 ):
-=======
     def __init__(
         self,
         n_parameter_samples=250,
-        max_ensemble_size=100,
+        max_ensemble_size=50,
         time_limit=0.0,
         max_win_len_prop=1,
         min_window=10,
         randomly_selected_params=50,
         random_state=None,
     ):
->>>>>>> 8adf1eba
         self.n_parameter_samples = n_parameter_samples
         self.max_ensemble_size = max_ensemble_size
         self.max_win_len_prop = max_win_len_prop
@@ -261,11 +249,7 @@
 
     def _worst_ensemble_acc(self):
         min_acc = 1.0
-<<<<<<< HEAD
-        min_acc_idx = -1
-=======
         min_acc_idx = 0
->>>>>>> 8adf1eba
 
         for c, classifier in enumerate(self.classifiers):
             if classifier.accuracy < min_acc:
