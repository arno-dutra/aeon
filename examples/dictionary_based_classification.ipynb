--- conflicted
+++ resolved
@@ -37,11 +37,7 @@
   },
   {
    "cell_type": "code",
-<<<<<<< HEAD
-   "execution_count": 1,
-=======
-   "execution_count": 2,
->>>>>>> 147c87af
+   "execution_count": 4,
    "metadata": {},
    "outputs": [],
    "source": [
@@ -62,11 +58,7 @@
   },
   {
    "cell_type": "code",
-<<<<<<< HEAD
-   "execution_count": 2,
-=======
-   "execution_count": 3,
->>>>>>> 147c87af
+   "execution_count": 5,
    "metadata": {},
    "outputs": [
     {
@@ -100,35 +92,10 @@
   },
   {
    "cell_type": "code",
-<<<<<<< HEAD
-   "execution_count": 3,
-   "metadata": {},
-   "outputs": [
-    {
-     "data": {
-      "text/plain": "BOSSEnsemble(max_ensemble_size=500, max_win_len_prop=1, min_window=10,\n             n_parameter_samples=250, random_state=None,\n             randomised_ensemble=False, threshold=0.92, time_limit=0.0)"
-     },
-     "execution_count": 3,
-     "metadata": {},
-     "output_type": "execute_result"
-    }
-   ],
-   "source": [
-    "boss = BOSSEnsemble()\n",
-    "boss.fit(X_train, y_train)"
-   ]
-  },
-  {
-   "cell_type": "code",
-   "execution_count": 4,
-   "outputs": [
-    {
-=======
-   "execution_count": 5,
-   "metadata": {},
-   "outputs": [
-    {
->>>>>>> 147c87af
+   "execution_count": 6,
+   "metadata": {},
+   "outputs": [
+    {
      "name": "stdout",
      "output_type": "stream",
      "text": [
@@ -160,16 +127,12 @@
   },
   {
    "cell_type": "code",
-<<<<<<< HEAD
-   "execution_count": 5,
-=======
    "execution_count": 6,
    "metadata": {
     "pycharm": {
      "name": "#%%\n"
     }
    },
->>>>>>> 147c87af
    "outputs": [
     {
      "data": {
@@ -177,11 +140,7 @@
        "BOSSEnsemble(max_ensemble_size=50, randomised_ensemble=True)"
       ]
      },
-<<<<<<< HEAD
-     "execution_count": 5,
-=======
-     "execution_count": 6,
->>>>>>> 147c87af
+     "execution_count": 8,
      "metadata": {},
      "output_type": "execute_result"
     }
@@ -196,30 +155,21 @@
     "#                    time_limit=5,\n",
     "#                    max_ensemble_size=50)\n",
     "\n",
-<<<<<<< HEAD
     "cboss.fit(X_train, y_train)"
-   ],
-=======
-    "cboss.fit(X_train,y_train)"
    ]
   },
   {
    "cell_type": "code",
    "execution_count": 7,
->>>>>>> 147c87af
    "metadata": {
     "pycharm": {
      "name": "#%%\n"
     }
-<<<<<<< HEAD
    }
   },
   {
    "cell_type": "code",
-   "execution_count": 6,
-=======
-   },
->>>>>>> 147c87af
+   "execution_count": 9,
    "outputs": [
     {
      "name": "stdout",
@@ -249,11 +199,7 @@
   },
   {
    "cell_type": "code",
-<<<<<<< HEAD
-   "execution_count": 7,
-=======
-   "execution_count": 8,
->>>>>>> 147c87af
+   "execution_count": 12,
    "metadata": {},
    "outputs": [
     {
@@ -262,11 +208,7 @@
        "TemporalDictionaryEnsemble()"
       ]
      },
-<<<<<<< HEAD
-     "execution_count": 7,
-=======
-     "execution_count": 8,
->>>>>>> 147c87af
+     "execution_count": 12,
      "metadata": {},
      "output_type": "execute_result"
     }
@@ -287,11 +229,7 @@
   },
   {
    "cell_type": "code",
-<<<<<<< HEAD
-   "execution_count": 8,
-=======
-   "execution_count": 9,
->>>>>>> 147c87af
+   "execution_count": 11,
    "metadata": {},
    "outputs": [
     {
